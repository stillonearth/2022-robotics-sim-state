<<<<<<< HEAD
[image1]: https://www.unitree.com/uploads/531_(3)_e17eb66c60.png "Unitree G1"
[image2]: https://github.com/stillonearth/2022-robotics-sim-state/blob/master/images/rewards-g1.png?raw=true "Rewards - G1"

# Meta-Trained Continuous Control System for Robotic Dog Unitree G1

**Sergei Surovtsev**

## Project Description
This project involves applying policy optimization algorithms to continuous control task for Unitree G1 robot in MuJoCo simulator and meta-learning control system for it. 

### Ant-G1 Forward Movement Environment

**Goal**

* Move straight and avoid falling

**Observation**

* 119 variables corresponding to position, rotation, velocity, and angular velocities of each limb plus the acceleration and angular acceleration of the body

**Actions**

* Vector Action space: (Continuous) Size of 12, corresponding to target rotations for joints.

**Rewards**

* **speed**: forward speed
* **survive**: 1 for keeping body frame from contacting surface
* **control_cost**: ``0.5 * np.square(a).sum()``
* **contact_cost**: ``0.5 * 1e-3 * np.sum(np.square(np.clip(self.sim.data.cfrc_ext, -1, 1)))``
* **REWARD = speed + survive - control_cost - contact_cost**

### Ant-G1 Directional Movement Environment

**Goal**

* Move to designated directional and avoid falling

**Observation**

*same as in previous task* + direction and orientation model

**Actions**

*same as in previous task*

**Rewards**

* **speed**: 1st derivative in desired direction
* **survive**: 0.05 for keeping body frame from contacting surface
* **control_cost**: ``0.5 * np.square(a).sum()``
* **contact_cost**: ``0.5 * 1e-3 * np.sum(np.square(np.clip(self.sim.data.cfrc_ext, -1, 1)))``
* **REWARD = speed + survive - control_cost - contact_cost**
 
## Project Goals

* Evaluate state of robotics simulators (June 2022)
* Apply robotic simulator to consumer robot
* Investigate feasibility for synthesizing neural control with meta-learning approach

## Technical Formulation of Problem 

* Set up [MuJoCo Environment](https://mujoco.org/)
* Set up [mujoco_py](https://github.com/openai/mujoco-py)
* Complete Soft Actor Critic - G1 - Forward.ipynb
* Adapt [3] from Ant to G1 Environment

## Mathematical Models

* **Soft Actor-Critic Method** as described in [2] with minor changes in implementation around PyTorch 2.0 inplace gradients.
* **Trust-Region Policy Optimization** [4]
* **Model-Agnostic Meta-Learning**  [1] with **TRPO** [4] with modified implementation from [3]

## Neural Networks

### SAC — Forward

Neural Networks used in this project are straight from previous work [1].

### MMAL TRPO — Direction

Oracle policy: meta-training step includes task parameters as inputs.  [3]

## Results

### G1 — Forward Task with SAC

#### Rewards plot

![Rewards][image2]

### G1 — MAML Direction with TRPO

Adopted **MAML-TRPO** code: https://github.com/stillonearth/pytorch-maml-rl

```bash
git clone https://github.com/stillonearth/pytorch-maml-rl && cd pytorch-maml-rl
python3 train.py --config configs/maml/g1-dir.yaml --output-folder maml-g1-dir --seed 1 --num-workers 1
python3 test.py --config maml-g1-dir/config.json --policy maml-g1-dir/policy.th --output maml-g1-dir/results.npz --meta-batch-size 40 --num-batches 10  --num-workers 1
```

#### How to use oracle meta-policy

```
# get environment obervations
observations = self.envs.step(action) 

# append task meta-parameters
new_observations = []
for i, env in enumerate(self.envs.envs):
    [np.append(observations[i], env.unwrapped.meta_params()))
observations = np.array(new_observations)

# invoke policy
with torch.no_grad():
    while not self.envs.dones.all():
        observations_tensor = torch.from_numpy(observations).to(torch.float32)
        pi = self.policy(observations_tensor, params=params)
```

#### Rewards plot

*ommited*

## Notes

* This work is primarily adaptation of previous solutions and evaluation of Mid-2022 state of robotic simulators
* MAML-TRPO as of now works only on CPU setup, CUDA implementation is bugged somewhere in mp code
* In layman terms SAC proves that control problem can be solved in principle, MAML solution shows feasibility of synthesized control system
* Environment for distance control: https://github.com/stillonearth/2022-robotics-sim-state/blob/master/environments/g1_distance.py
* Environment for meta-directional control: https://github.com/stillonearth/pytorch-maml-rl/blob/master/maml_rl/envs/mujoco/g1.py

## References

[1] Chelsea Finn, Pieter Abbeel, Sergey Levine, Model-Agnostic Meta-Learning for Fast Adaptation of Deep Networks, 2017, https://arxiv.org/abs/1703.03400

[2] Sergei Surovtsev, Using Policy Optimization (PO) Algorithms Soft Actor-Critic (SAC) and Proximal Policy Optimization (PPO) for Solving Unity ML Reacher and Crawler Continous Control Environments, 2019, https://github.com/cwiz/DRLND-Project-Continuous_Control/blob/master/WRITEUP.md

[3] Tristan Deleu, Reinforcement Learning with Model-Agnostic Meta-Learning (MAML), https://github.com/tristandeleu/pytorch-maml-rl

=======
[image1]: https://www.unitree.com/uploads/531_(3)_e17eb66c60.png "Unitree G1"
[image2]: https://github.com/stillonearth/2022-robotics-sim-state/blob/master/images/rewards-g1.png?raw=true "Rewards - G1"

# [DRAFT] Meta-Trained Continuous Control System for Robotic Dog Unitree G1

**Sergei Surovtsev**

## Project Description
This project involves applying policy optimization algorithms to continuous control task for Unitree G1 robot in MuJoCo simulator and meta-learning control system for it. 

### Ant-G1 Forward Movement Environment

**Goal**

* Move straight and avoid falling

**Observation**

* 119 variables corresponding to position, rotation, velocity, and angular velocities of each limb plus the acceleration and angular acceleration of the body

**Actions**

* Vector Action space: (Continuous) Size of 12, corresponding to target rotations for joints.

**Rewards**

* **speed**: forward speed
* **survive**: 1 for keeping body frame from contacting surface
* **control_cost**: ``0.5 * np.square(a).sum()``
* **contact_cost**: ``0.5 * 1e-3 * np.sum(np.square(np.clip(self.sim.data.cfrc_ext, -1, 1)))``
* **REWARD = speed + survive - control_cost - contact_cost**

### Ant-G1 Directional Movement Environment

**Goal**

* Move to designated directional and avoid falling

**Observation**

*same as in previous task* + direction and orientation model

**Actions**

*same as in previous task*

**Rewards**

* **speed**: 1st derivative in desired direction
* **survive**: 0.05 for keeping body frame from contacting surface
* **control_cost**: ``0.5 * np.square(a).sum()``
* **contact_cost**: ``0.5 * 1e-3 * np.sum(np.square(np.clip(self.sim.data.cfrc_ext, -1, 1)))``
* **REWARD = speed + survive - control_cost - contact_cost**
 
## Project Goals

* Evaluate state of robotics simulators (June 2022)
* Apply robotic simulator to consumer robot
* Investigate feasibility for synthesizing neural control with meta-learning approach

## Technical Formulation of Problem 

* Set up [MuJoCo Environment](https://mujoco.org/)
* Set up [mujoco_py](https://github.com/openai/mujoco-py)
* Complete Soft Actor Critic - G1 - Forward.ipynb
* Adapt [3] from Ant to G1 Environment

## Mathematical Models

* **Soft Actor-Critic Method** as described in [2] with minor changes in implementation around PyTorch 2.0 inplace gradients.
* **Trust-Region Policy Optimization** [4]
* **Model-Agnostic Meta-Learning**  [1] with **TRPO** [4] with modified implementation from [3]

## Neural Networks

### SAC — Forward

Neural Networks used in this project are straight from previous work [1].

### MMAL TRPO — Direction

Oracle policy: meta-training step includes task parameters as inputs.  [3]

## Results

### G1 — Forward Task with SAC

#### Rewards plot

![Rewards][image2]

### G1 — MAML Direction with TRPO

Adopted **MAML-TRPO** code: https://github.com/stillonearth/pytorch-maml-rl

```bash
git clone https://github.com/stillonearth/pytorch-maml-rl && cd pytorch-maml-rl
python3 train.py --config configs/maml/g1-dir.yaml --output-folder maml-g1-dir --seed 1 --num-workers 1
python3 test.py --config maml-g1-dir/config.json --policy maml-g1-dir/policy.th --output maml-g1-dir/results.npz --meta-batch-size 40 --num-batches 10  --num-workers 1
```

#### How to use oracle meta-policy

```
# get environment obervations
observations = self.envs.step(action) 

# append task meta-parameters
new_observations = []
for i, env in enumerate(self.envs.envs):
    [np.append(observations[i], env.unwrapped.meta_params()))
observations = np.array(new_observations)

# invoke policy
with torch.no_grad():
    while not self.envs.dones.all():
        observations_tensor = torch.from_numpy(observations).to(torch.float32)
        pi = self.policy(observations_tensor, params=params)
```

#### Rewards plot

*ommited*

## Notes

* This work is primarily adaptation of previous solutions and evaluation of Mid-2022 state of robotic simulators
* MAML-TRPO as of now works only on CPU setup, CUDA implementation is bugged somewhere in mp code
* In layman terms SAC proves that control problem can be solved in principle, MAML solution shows feasibility of synthesized control system
* Environment for distance control: https://github.com/stillonearth/2022-robotics-sim-state/blob/master/environments/g1_distance.py
* Environment for meta-directional control: https://github.com/stillonearth/pytorch-maml-rl/blob/master/maml_rl/envs/mujoco/g1.py

## References

[1] Chelsea Finn, Pieter Abbeel, Sergey Levine, Model-Agnostic Meta-Learning for Fast Adaptation of Deep Networks, 2017, https://arxiv.org/abs/1703.03400

[2] Sergei Surovtsev, Using Policy Optimization (PO) Algorithms Soft Actor-Critic (SAC) and Proximal Policy Optimization (PPO) for Solving Unity ML Reacher and Crawler Continous Control Environments, 2019, https://github.com/cwiz/DRLND-Project-Continuous_Control/blob/master/WRITEUP.md

[3] Tristan Deleu, Reinforcement Learning with Model-Agnostic Meta-Learning (MAML), https://github.com/tristandeleu/pytorch-maml-rl
>>>>>>> 6cea6838
<|MERGE_RESOLUTION|>--- conflicted
+++ resolved
@@ -1,145 +1,3 @@
-<<<<<<< HEAD
-[image1]: https://www.unitree.com/uploads/531_(3)_e17eb66c60.png "Unitree G1"
-[image2]: https://github.com/stillonearth/2022-robotics-sim-state/blob/master/images/rewards-g1.png?raw=true "Rewards - G1"
-
-# Meta-Trained Continuous Control System for Robotic Dog Unitree G1
-
-**Sergei Surovtsev**
-
-## Project Description
-This project involves applying policy optimization algorithms to continuous control task for Unitree G1 robot in MuJoCo simulator and meta-learning control system for it. 
-
-### Ant-G1 Forward Movement Environment
-
-**Goal**
-
-* Move straight and avoid falling
-
-**Observation**
-
-* 119 variables corresponding to position, rotation, velocity, and angular velocities of each limb plus the acceleration and angular acceleration of the body
-
-**Actions**
-
-* Vector Action space: (Continuous) Size of 12, corresponding to target rotations for joints.
-
-**Rewards**
-
-* **speed**: forward speed
-* **survive**: 1 for keeping body frame from contacting surface
-* **control_cost**: ``0.5 * np.square(a).sum()``
-* **contact_cost**: ``0.5 * 1e-3 * np.sum(np.square(np.clip(self.sim.data.cfrc_ext, -1, 1)))``
-* **REWARD = speed + survive - control_cost - contact_cost**
-
-### Ant-G1 Directional Movement Environment
-
-**Goal**
-
-* Move to designated directional and avoid falling
-
-**Observation**
-
-*same as in previous task* + direction and orientation model
-
-**Actions**
-
-*same as in previous task*
-
-**Rewards**
-
-* **speed**: 1st derivative in desired direction
-* **survive**: 0.05 for keeping body frame from contacting surface
-* **control_cost**: ``0.5 * np.square(a).sum()``
-* **contact_cost**: ``0.5 * 1e-3 * np.sum(np.square(np.clip(self.sim.data.cfrc_ext, -1, 1)))``
-* **REWARD = speed + survive - control_cost - contact_cost**
- 
-## Project Goals
-
-* Evaluate state of robotics simulators (June 2022)
-* Apply robotic simulator to consumer robot
-* Investigate feasibility for synthesizing neural control with meta-learning approach
-
-## Technical Formulation of Problem 
-
-* Set up [MuJoCo Environment](https://mujoco.org/)
-* Set up [mujoco_py](https://github.com/openai/mujoco-py)
-* Complete Soft Actor Critic - G1 - Forward.ipynb
-* Adapt [3] from Ant to G1 Environment
-
-## Mathematical Models
-
-* **Soft Actor-Critic Method** as described in [2] with minor changes in implementation around PyTorch 2.0 inplace gradients.
-* **Trust-Region Policy Optimization** [4]
-* **Model-Agnostic Meta-Learning**  [1] with **TRPO** [4] with modified implementation from [3]
-
-## Neural Networks
-
-### SAC — Forward
-
-Neural Networks used in this project are straight from previous work [1].
-
-### MMAL TRPO — Direction
-
-Oracle policy: meta-training step includes task parameters as inputs.  [3]
-
-## Results
-
-### G1 — Forward Task with SAC
-
-#### Rewards plot
-
-![Rewards][image2]
-
-### G1 — MAML Direction with TRPO
-
-Adopted **MAML-TRPO** code: https://github.com/stillonearth/pytorch-maml-rl
-
-```bash
-git clone https://github.com/stillonearth/pytorch-maml-rl && cd pytorch-maml-rl
-python3 train.py --config configs/maml/g1-dir.yaml --output-folder maml-g1-dir --seed 1 --num-workers 1
-python3 test.py --config maml-g1-dir/config.json --policy maml-g1-dir/policy.th --output maml-g1-dir/results.npz --meta-batch-size 40 --num-batches 10  --num-workers 1
-```
-
-#### How to use oracle meta-policy
-
-```
-# get environment obervations
-observations = self.envs.step(action) 
-
-# append task meta-parameters
-new_observations = []
-for i, env in enumerate(self.envs.envs):
-    [np.append(observations[i], env.unwrapped.meta_params()))
-observations = np.array(new_observations)
-
-# invoke policy
-with torch.no_grad():
-    while not self.envs.dones.all():
-        observations_tensor = torch.from_numpy(observations).to(torch.float32)
-        pi = self.policy(observations_tensor, params=params)
-```
-
-#### Rewards plot
-
-*ommited*
-
-## Notes
-
-* This work is primarily adaptation of previous solutions and evaluation of Mid-2022 state of robotic simulators
-* MAML-TRPO as of now works only on CPU setup, CUDA implementation is bugged somewhere in mp code
-* In layman terms SAC proves that control problem can be solved in principle, MAML solution shows feasibility of synthesized control system
-* Environment for distance control: https://github.com/stillonearth/2022-robotics-sim-state/blob/master/environments/g1_distance.py
-* Environment for meta-directional control: https://github.com/stillonearth/pytorch-maml-rl/blob/master/maml_rl/envs/mujoco/g1.py
-
-## References
-
-[1] Chelsea Finn, Pieter Abbeel, Sergey Levine, Model-Agnostic Meta-Learning for Fast Adaptation of Deep Networks, 2017, https://arxiv.org/abs/1703.03400
-
-[2] Sergei Surovtsev, Using Policy Optimization (PO) Algorithms Soft Actor-Critic (SAC) and Proximal Policy Optimization (PPO) for Solving Unity ML Reacher and Crawler Continous Control Environments, 2019, https://github.com/cwiz/DRLND-Project-Continuous_Control/blob/master/WRITEUP.md
-
-[3] Tristan Deleu, Reinforcement Learning with Model-Agnostic Meta-Learning (MAML), https://github.com/tristandeleu/pytorch-maml-rl
-
-=======
 [image1]: https://www.unitree.com/uploads/531_(3)_e17eb66c60.png "Unitree G1"
 [image2]: https://github.com/stillonearth/2022-robotics-sim-state/blob/master/images/rewards-g1.png?raw=true "Rewards - G1"
 
@@ -279,4 +137,3 @@
 [2] Sergei Surovtsev, Using Policy Optimization (PO) Algorithms Soft Actor-Critic (SAC) and Proximal Policy Optimization (PPO) for Solving Unity ML Reacher and Crawler Continous Control Environments, 2019, https://github.com/cwiz/DRLND-Project-Continuous_Control/blob/master/WRITEUP.md
 
 [3] Tristan Deleu, Reinforcement Learning with Model-Agnostic Meta-Learning (MAML), https://github.com/tristandeleu/pytorch-maml-rl
->>>>>>> 6cea6838
